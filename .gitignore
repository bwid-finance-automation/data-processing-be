# Environment
.env
venv/

# Python
__pycache__/
*.py[cod]
*.pyc

# Temporary data (session files, uploads, outputs)
data/
uploads/
<<<<<<< HEAD
sample_for_test

# Claude
.claude/
=======
outputs/
logs/

# Test files
sample_for_test/
>>>>>>> 4ed26ee2
<|MERGE_RESOLUTION|>--- conflicted
+++ resolved
@@ -10,15 +10,11 @@
 # Temporary data (session files, uploads, outputs)
 data/
 uploads/
-<<<<<<< HEAD
-sample_for_test
-
-# Claude
-.claude/
-=======
 outputs/
 logs/
 
 # Test files
 sample_for_test/
->>>>>>> 4ed26ee2
+
+# Claude 
+.claude/