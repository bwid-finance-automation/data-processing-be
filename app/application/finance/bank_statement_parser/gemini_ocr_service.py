--- conflicted
+++ resolved
@@ -37,16 +37,7 @@
         # Use deterministic generation to avoid OCR variability between requests
         self.model = genai.GenerativeModel(
             self.model_name,
-<<<<<<< HEAD
-            generation_config=genai_types.GenerationConfig(
-                temperature=0,
-                top_p=0,
-                top_k=1,
-                candidate_count=1,
-            ),
-=======
             generation_config=genai_types.GenerationConfig(temperature=0),
->>>>>>> f68a3922
         )
 
         logger.info(f"GeminiOCRService initialized with model: {self.model_name}")
